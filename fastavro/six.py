# cython: auto_cpdef=True

'''Compatiblity for Python versions.

Some of this code is "lifted" from CherryPy.
'''
import sys
import json
from sys import stdout

_encoding = 'UTF-8'

if sys.version_info >= (3, 0):
    from io import BytesIO as MemoryIO
    xrange = range

    def py3_btou(n, encoding=_encoding):
        return n.decode(encoding)

    def py3_utob(n, encoding=_encoding):
        return bytes(n, encoding)

<<<<<<< HEAD
    unicode = str
    long = int
=======
    def json_dump(obj, indent):
        json.dump(obj, stdout, indent=indent)
>>>>>>> 9cc39a63

else:  # Python 2x
    from cStringIO import StringIO as MemoryIO
    xrange = xrange

    def py2_btou(n, encoding=_encoding):
        return n


    def py2_utob(n, encoding=_encoding):
        return n

<<<<<<< HEAD
    unicode = unicode
    long = long
=======
    _outenc = getattr(stdout, 'encoding', _encoding)
    def json_dump(obj, indent):
        json.dump(obj, stdout, indent=indent, encoding=_outenc)
>>>>>>> 9cc39a63

# We do it this way and not just redifine function since Cython do not like it
if sys.version_info >= (3, 0):
    btou = py3_btou
    utob = py3_utob
else:
    btou = py2_btou
    utob = py2_utob<|MERGE_RESOLUTION|>--- conflicted
+++ resolved
@@ -20,13 +20,11 @@
     def py3_utob(n, encoding=_encoding):
         return bytes(n, encoding)
 
-<<<<<<< HEAD
     unicode = str
     long = int
-=======
+
     def json_dump(obj, indent):
         json.dump(obj, stdout, indent=indent)
->>>>>>> 9cc39a63
 
 else:  # Python 2x
     from cStringIO import StringIO as MemoryIO
@@ -39,14 +37,12 @@
     def py2_utob(n, encoding=_encoding):
         return n
 
-<<<<<<< HEAD
     unicode = unicode
     long = long
-=======
+
     _outenc = getattr(stdout, 'encoding', _encoding)
     def json_dump(obj, indent):
         json.dump(obj, stdout, indent=indent, encoding=_outenc)
->>>>>>> 9cc39a63
 
 # We do it this way and not just redifine function since Cython do not like it
 if sys.version_info >= (3, 0):
