--- conflicted
+++ resolved
@@ -194,7 +194,6 @@
     assert record == new_record
 
 
-<<<<<<< HEAD
 def test_default_values():
     schema = {
         "type": "record",
@@ -211,7 +210,8 @@
     new_reader = fastavro.reader(new_file)
     new_records = list(new_reader)
     assert new_records == [{"default_field": "default_value"}]
-=======
+
+
 def test_boolean_roundtrip():
     schema = {
         "type": "record",
@@ -232,5 +232,4 @@
     fastavro.schemaless_writer(new_file, schema, record)
     new_file.seek(0)
     new_record = fastavro.schemaless_reader(new_file, schema)
-    assert record == new_record
->>>>>>> 6f0dd8d4
+    assert record == new_record