--- conflicted
+++ resolved
@@ -1,5 +1,3 @@
-<<<<<<< HEAD
-=======
 2018-05-15 version 0.19.1
 * Allow numpy types for ints, longs, floats, and doubles (@NightFantomJ2 in PR #189)
 * Add developer_requirements.txt file (@scottbelden in PR #190)
@@ -8,7 +6,6 @@
 2018-05-14 version 0.19.0
 * Ensure records have a "name" field (@scottbelden in PR #187)
 
->>>>>>> 13852507
 2018-05-08 version 0.18.2
 * Allow for schema migration in the schemaless reader (@scottbelden in PR #180)
 
